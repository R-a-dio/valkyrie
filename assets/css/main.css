.is-fullwidth {
    width: 100%;
}

.is-width-90 {
    width: 90%;
}

.is-width-80 {
    width: 80%;
}

.is-width-70 {
    width: 70%;
}

.is-width-60 {
    width: 60%;
}

.is-width-50 {
    width: 50%;
}

.is-width-40 {
    width: 40%;
}

.is-width-30 {
    width: 30%;
}

.is-width-20 {
    width: 20%;
}

.is-width-10 {
    width: 10%;
}

.caret {
    width: 0;
    height: 0;
    border-left: 4px solid transparent;
    border-right: 4px solid transparent;
    border-top: 4px solid black;
}

.pending-controls span.tag {
    height: auto;
    white-space: normal;
    overflow-wrap: anywhere;
}

.pending-entry.htmx-swapping {
    opacity: 0;
    transition: opacity 1s ease-out;
}

.pending-entry .field {
    padding: 0.25rem;
}

.pending-entry:nth-of-type(even) {
    background-color: hsl(0, 0%, 90%);
}

.content-border-top {
	border-top: 2px rgba(0, 0, 0, .1) solid;
}

.word-break-ellipsis {
	word-break: unset;
	overflow: hidden;
	text-overflow: ellipsis;
}

<<<<<<< HEAD
.is-hidden-without-js {
    display: none !important;
=======
.song-info {
    border-radius: 4px;
    cursor: pointer;
}

.song-info-extra {
    border-radius: 0px 0px 4px 4px;
}

.disable-pointer {
    cursor: unset;
}

.dj-image-name {
    position: relative;
    top: 0px;
    opacity: 0;
    transition: all 0.1s ease-out 0.1s;
    pointer-events: none;
    background-color: rgba(0, 0, 0, 0.8);
    color: #FFF;
    border-radius: 6px;
}

.dj-image:hover + .dj-image-name {
    top: -84px;
    opacity: 1;
>>>>>>> 25bf445b
}<|MERGE_RESOLUTION|>--- conflicted
+++ resolved
@@ -75,10 +75,9 @@
 	text-overflow: ellipsis;
 }
 
-<<<<<<< HEAD
 .is-hidden-without-js {
     display: none !important;
-=======
+}
 .song-info {
     border-radius: 4px;
     cursor: pointer;
@@ -106,5 +105,4 @@
 .dj-image:hover + .dj-image-name {
     top: -84px;
     opacity: 1;
->>>>>>> 25bf445b
 }