--- conflicted
+++ resolved
@@ -83,9 +83,6 @@
 			continue
 		}
 
-<<<<<<< HEAD
-		ctx, cancel := context.WithTimeout(rh.ctx, time.Second*15)
-=======
 		tracer := otel.Tracer("github.com/R-a-dio/valkyrie/ircbot")
 		//TODO: is tracer -> timeout the order for context parenting?
 		ctx, span := tracer.Start(rh.ctx, "ircbot.command")
@@ -95,8 +92,7 @@
 
 		span.SetAttributes(attribute.String("command", h.name))
 
-		ctx, cancel := context.WithTimeout(ctx, time.Second*5)
->>>>>>> 6207c821
+		ctx, cancel := context.WithTimeout(ctx, time.Second*15)
 		defer cancel()
 
 		event := Event{
