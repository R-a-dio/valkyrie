package public

import (
	"fmt"
	"html/template"
	"net/http"
	"time"

	radio "github.com/R-a-dio/valkyrie"
	"github.com/R-a-dio/valkyrie/errors"
	"github.com/R-a-dio/valkyrie/website/middleware"
	"github.com/R-a-dio/valkyrie/website/shared"
	"github.com/gorilla/csrf"
)

const searchPageSize = 20

type SearchInput struct {
	middleware.Input
	SearchSharedInput
	CSRFLegacyFix template.HTML
}

func (SearchInput) TemplateBundle() string {
	return "search"
}

func NewSearchInput(s radio.SearchService, rs radio.RequestStorage, r *http.Request, requestDelay time.Duration) (*SearchInput, error) {
	const op errors.Op = "website/public.NewSearchInput"

	sharedInput, err := NewSearchSharedInput(s, rs, r, requestDelay, searchPageSize)
	if err != nil {
		return nil, errors.E(op, err)
	}

	return &SearchInput{
		Input:             middleware.InputFromRequest(r),
		SearchSharedInput: *sharedInput,
		CSRFLegacyFix:     csrfLegacyFix(r),
	}, nil
}

type SearchSharedInput struct {
	CSRFTokenInput  template.HTML
	Query           string
	Songs           []radio.Song
	CanRequest      bool
	RequestCooldown time.Duration
	Page            *shared.Pagination

	// IsError indicates if the message given is an error
	IsError bool
	// Message to show at the top of the page
	Message string
}

func NewSearchSharedInput(s radio.SearchService, rs radio.RequestStorage, r *http.Request, requestDelay time.Duration, pageSize int64) (*SearchSharedInput, error) {
	const op errors.Op = "website/public.NewSearchSharedInput"
	ctx := r.Context()

	page, offset, err := getPageOffset(r, pageSize)
	if err != nil {
		return nil, errors.E(op, err)
	}

	var songs []radio.Song
	var totalHits int
	query := r.FormValue("q")
	if len(query) > 0 {
		searchResult, err := s.Search(ctx, query, searchPageSize, offset)
<<<<<<< HEAD
		if err != nil {
			//return nil, errors.E(op, err)
			songs = make([]radio.Song, 0)
			totalHits = 0
		} else {
			songs = searchResult.Songs
			totalHits = searchResult.TotalHits
=======
		if err != nil && !errors.Is(errors.SearchNoResults, err) {
			return nil, errors.E(op, err)
>>>>>>> f6fadb15
		}
	}

	// RemoteAddr on the request should've already been scrubbed by some middleware to not
	// include any port numbers, trust in that and use the remote as-is
	identifier := r.RemoteAddr
	lastRequest, err := rs.LastRequest(identifier)
	if err != nil {
		return nil, errors.E(op, err)
	}

	cd, ok := radio.CalculateCooldown(requestDelay, lastRequest)

	// we also use this input if we're making a request, in which case our url
	// will be something other than /search that we can't use for the pagination
	// logic.
	r.URL.Path = "/search"

	return &SearchSharedInput{
		CSRFTokenInput:  csrf.TemplateField(r),
		Query:           query,
		Songs:           songs,
		CanRequest:      ok,
		RequestCooldown: cd,
		Page: shared.NewPagination(
			page, shared.PageCount(int64(totalHits), searchPageSize),
			r.URL,
		),
	}, nil
}

func (s *State) GetSearch(w http.ResponseWriter, r *http.Request) {
	input, err := NewSearchInput(
		s.Search,
		s.Storage.Request(r.Context()),
		r,
		s.Config.UserRequestDelay(),
	)
	if err != nil {
		s.errorHandler(w, r, err)
		return
	}

	err = s.Templates.Execute(w, r, input)
	if err != nil {
		s.errorHandler(w, r, err)
		return
	}
}

func csrfLegacyFix(r *http.Request) template.HTML {
	return template.HTML(fmt.Sprintf(`
<!--
<form %s
-->
	`, csrf.TemplateField(r)))
}<|MERGE_RESOLUTION|>--- conflicted
+++ resolved
@@ -68,18 +68,8 @@
 	query := r.FormValue("q")
 	if len(query) > 0 {
 		searchResult, err := s.Search(ctx, query, searchPageSize, offset)
-<<<<<<< HEAD
-		if err != nil {
-			//return nil, errors.E(op, err)
-			songs = make([]radio.Song, 0)
-			totalHits = 0
-		} else {
-			songs = searchResult.Songs
-			totalHits = searchResult.TotalHits
-=======
 		if err != nil && !errors.Is(errors.SearchNoResults, err) {
 			return nil, errors.E(op, err)
->>>>>>> f6fadb15
 		}
 	}
 
